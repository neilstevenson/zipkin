--- conflicted
+++ resolved
@@ -112,14 +112,11 @@
       username: ${ES_USERNAME:}
       password: ${ES_PASSWORD:}
       http-logging: ${ES_HTTP_LOGGING:}
-<<<<<<< HEAD
+      legacy-reads-enabled: ${ES_LEGACY_READS_ENABLED:true}
     hazelcast:
       clusterMemberCSV: ${HAZELCAST_CLUSTER_MEMBER_CSV:}
       groupName: ${HAZELCAST_GROUP_NAME:dev}
       groupPassword: ${HAZELCAST_GROUP_PASSWORD:dev-pass}
-=======
-      legacy-reads-enabled: ${ES_LEGACY_READS_ENABLED:true}
->>>>>>> 7550fd8c
     mysql:
       host: ${MYSQL_HOST:localhost}
       port: ${MYSQL_TCP_PORT:3306}
